--- conflicted
+++ resolved
@@ -1,8 +1,4 @@
 #!/usr/bin/env python
-<<<<<<< HEAD
-# coding: utf-8
-=======
->>>>>>> d0eb6ffa
 
 # # Link prediction
 # In this notebook we do link prediction starting from the embeddings
