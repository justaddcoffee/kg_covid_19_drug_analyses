{
 "cells": [
  {
   "cell_type": "markdown",
   "metadata": {},
   "source": [
    "## Loading the graphs\n",
    "We load the graph as a weighted undirected graph.\n",
    "\n",
    "To load the graph we are using the sister package of Embiggen called [Ensmallen](https://github.com/LucaCappelletti94/ensmallen_graph). Ensmallen is a Rust library with python bindings to handle processing of graph files and preprocessing of data for quickly training embedding models."
   ]
  },
  {
   "cell_type": "code",
   "execution_count": 1,
   "metadata": {},
   "outputs": [],
   "source": [
    "import silence_tensorflow.auto # Import needed to avoid TensorFlow warnings and general useless infos."
   ]
  },
  {
   "cell_type": "code",
   "execution_count": 2,
   "metadata": {},
   "outputs": [],
   "source": [
    "graph_data_dir = \"link_prediction_experiment_graph\""
   ]
  },
  {
   "cell_type": "code",
   "execution_count": 3,
   "metadata": {},
   "outputs": [
    {
     "data": {
      "text/plain": [
       "0"
      ]
     },
     "execution_count": 3,
     "metadata": {},
     "output_type": "execute_result"
    }
   ],
   "source": [
    "# get the graphs\n",
    "\n",
    "import urllib\n",
    "import os\n",
    "os.makedirs(graph_data_dir, exist_ok=True)\n",
    "if not os.path.exists(graph_data_dir + \"/kg-covid-19-skipgram-aug-2020.tar.gz\"):\n",
    "    with urllib.request.urlopen(\"https://zenodo.org/record/4011267/files/kg-covid-19-skipgram-aug-2020.tar.gz\") as response, \\\n",
    "        open(graph_data_dir + \"/kg-covid-19-skipgram-aug-2020.tar.gz\", 'wb') as out_file:\n",
    "            data = response.read()  # a `bytes` object\n",
    "            out_file.write(data)\n",
    "\n",
    "os.system(\"tar -xvzf \" + graph_data_dir + \"/kg-covid-19-skipgram-aug-2020.tar.gz -C \" + graph_data_dir)"
   ]
  },
  {
   "cell_type": "code",
   "execution_count": 4,
   "metadata": {},
   "outputs": [],
   "source": [
    "from ensmallen_graph import EnsmallenGraph\n",
    "\n",
    "graph = EnsmallenGraph.from_csv(\n",
    "    edge_path= graph_data_dir + \"/merged-kg_edges.tsv\",\n",
    "    sources_column=\"subject\",\n",
    "    destinations_column=\"object\",\n",
    "    directed=False,\n",
    "    node_path= graph_data_dir + \"/merged-kg_nodes.tsv\",\n",
    "    nodes_column=\"id\",\n",
    "    node_types_column=\"category\",\n",
    "    default_node_type=\"biolink:NamedThing\",\n",
    "    ignore_duplicated_edges=True,\n",
    "    ignore_duplicated_nodes=True,\n",
    "    force_conversion_to_undirected=True\n",
    ")"
   ]
  },
  {
   "cell_type": "code",
   "execution_count": 5,
   "metadata": {
    "scrolled": true
   },
   "outputs": [
    {
     "data": {
      "text/plain": [
       "{'degrees_median': '6',\n",
       " 'unique_edge_types_number': '0',\n",
       " 'edges_number': '30861027',\n",
       " 'is_multigraph': 'false',\n",
       " 'selfloops_rate': '0.000015391581103247148',\n",
       " 'nodes_number': '375365',\n",
       " 'degrees_mean': '82.21604837957722',\n",
       " 'singleton_nodes': '8223',\n",
       " 'strongly_connected_components_number': '8976',\n",
       " 'unique_node_types_number': '36',\n",
       " 'multigraph_edges_ratio': '0',\n",
       " 'is_directed': 'false',\n",
       " 'degrees_mode': '1',\n",
       " 'density': '0.00021902960686152735',\n",
       " 'degrees_min': '0',\n",
       " 'multigraph_edges_number': '0',\n",
       " 'connected_components_number': '8976',\n",
       " 'mean_number_of_types_for_edge': '0',\n",
       " 'traps_rate': '0.021906677500566116',\n",
       " 'degrees_max': '90378',\n",
       " 'selfloops_number': '475',\n",
       " 'bidirectional_rate': '1'}"
      ]
     },
     "execution_count": 5,
     "metadata": {},
     "output_type": "execute_result"
    }
   ],
   "source": [
    "graph.report()"
   ]
  },
  {
   "cell_type": "code",
   "execution_count": 8,
   "metadata": {},
   "outputs": [],
   "source": [
    "training, validation = graph.connected_holdout(0.9762555536469995, seed=42)"
   ]
  },
  {
   "cell_type": "code",
   "execution_count": 9,
   "metadata": {},
   "outputs": [
    {
     "data": {
      "text/plain": [
       "{'unique_edge_types_number': '0',\n",
       " 'is_directed': 'false',\n",
       " 'bidirectional_rate': '1',\n",
       " 'nodes_number': '375365',\n",
       " 'selfloops_number': '475',\n",
       " 'degrees_min': '0',\n",
       " 'connected_components_number': '85471',\n",
       " 'edges_number': '30128249',\n",
       " 'is_multigraph': 'false',\n",
       " 'multigraph_edges_number': '0',\n",
       " 'degrees_mode': '0',\n",
       " 'degrees_median': '5',\n",
       " 'traps_rate': '0.22398199086222742',\n",
       " 'strongly_connected_components_number': '85471',\n",
       " 'degrees_max': '90342',\n",
       " 'degrees_mean': '80.26387382947264',\n",
       " 'multigraph_edges_ratio': '0',\n",
       " 'mean_number_of_types_for_edge': '0',\n",
       " 'unique_node_types_number': '36',\n",
       " 'selfloops_rate': '0.00001576593448892433',\n",
       " 'density': '0.00021382887011168501',\n",
       " 'singleton_nodes': '84075'}"
      ]
     },
     "execution_count": 9,
     "metadata": {},
     "output_type": "execute_result"
    }
   ],
   "source": [
    "training.report()"
   ]
  },
  {
   "cell_type": "code",
   "execution_count": 10,
   "metadata": {
    "scrolled": true
   },
   "outputs": [
    {
     "data": {
      "text/plain": [
       "{'nodes_number': '375365',\n",
       " 'degrees_max': '13831',\n",
       " 'selfloops_number': '0',\n",
       " 'is_directed': 'false',\n",
       " 'multigraph_edges_ratio': '0',\n",
       " 'edges_number': '732778',\n",
       " 'multigraph_edges_number': '0',\n",
       " 'strongly_connected_components_number': '8976',\n",
       " 'unique_node_types_number': '36',\n",
       " 'degrees_min': '0',\n",
       " 'unique_edge_types_number': '0',\n",
       " 'singleton_nodes': '8262',\n",
       " 'degrees_mean': '1.9521745501045649',\n",
       " 'traps_rate': '0.02201057637233093',\n",
       " 'selfloops_rate': '0',\n",
       " 'bidirectional_rate': '1',\n",
       " 'density': '0.000005200736749842326',\n",
       " 'degrees_median': '1',\n",
       " 'connected_components_number': '8976',\n",
       " 'degrees_mode': '1',\n",
       " 'is_multigraph': 'false',\n",
       " 'mean_number_of_types_for_edge': '0'}"
      ]
     },
     "execution_count": 10,
     "metadata": {},
     "output_type": "execute_result"
    }
   ],
   "source": [
    "validation.report()"
   ]
  },
  {
   "cell_type": "markdown",
   "metadata": {},
   "source": [
    "The followings are check that are not necessary, but are offered as sanity checks:"
   ]
  },
  {
   "cell_type": "code",
   "execution_count": 11,
   "metadata": {},
   "outputs": [],
   "source": [
    "assert graph > training\n",
    "assert graph > validation\n",
    "assert (training + validation).contains(graph)\n",
    "assert graph.contains(training + validation)\n",
    "assert not training.overlaps(validation)\n",
    "assert not validation.overlaps(training)"
   ]
  },
  {
   "cell_type": "markdown",
   "metadata": {},
   "source": [
    "## Loading the embeddings"
   ]
  },
  {
   "cell_type": "code",
   "execution_count": 12,
   "metadata": {},
   "outputs": [],
   "source": [
    "# https://zenodo.org/record/4019808/files/SkipGram_80_20_training_test_epoch_500_delta_0.0001_embedding.npy?download=1\n",
    "embedding_dir = \"link_prediction_experiment_embeddings\"\n",
    "embedding_file = os.path.join(embedding_dir, \"SkipGram_embedding.npy\")\n",
    "os.makedirs(embedding_dir, exist_ok=True)\n",
    "\n",
    "with urllib.request.urlopen(\"https://zenodo.org/record/4019808/files/SkipGram_80_20_training_test_epoch_500_delta_0.0001_embedding.npy\") as response, \\\n",
    "    open(embedding_file, 'wb') as out_file:\n",
    "        data = response.read()  # a `bytes` object\n",
    "        out_file.write(data)"
   ]
  },
  {
   "cell_type": "code",
   "execution_count": 13,
   "metadata": {},
   "outputs": [],
   "source": [
    "import numpy as np\n",
    "embedding_file = \"link_prediction_experiment_embeddings/SkipGram_embedding.npy\"\n",
    "embeddings = np.load(embedding_file)"
   ]
  },
  {
   "cell_type": "code",
   "execution_count": 14,
   "metadata": {},
   "outputs": [],
   "source": [
    "node_names = list(np.array(training.nodes_reverse_mapping))"
   ]
  },
  {
   "cell_type": "code",
   "execution_count": 15,
   "metadata": {},
   "outputs": [],
   "source": [
    "assert len(training.nodes_reverse_mapping) == len(embeddings)"
   ]
  },
  {
   "cell_type": "code",
   "execution_count": 16,
   "metadata": {},
   "outputs": [],
   "source": [
    "assert len(training.node_types) == len(embeddings)"
   ]
  },
  {
   "cell_type": "code",
   "execution_count": 17,
   "metadata": {},
   "outputs": [],
   "source": [
    "sars_cov_2_name = 'CHEMBL.TARGET:CHEMBL4303835'"
   ]
  },
  {
   "cell_type": "code",
   "execution_count": 18,
   "metadata": {},
   "outputs": [],
   "source": [
    "sars_cov_2_idx = node_names.index(sars_cov_2_name)"
   ]
  },
  {
   "cell_type": "code",
   "execution_count": 19,
   "metadata": {},
   "outputs": [],
   "source": [
    "drug_idx = list(np.where(training.node_types == training.node_types_reverse_mapping.index('biolink:Drug'))[0])\n",
    "drug_names = [node_names[i] for i in drug_idx]"
   ]
  },
  {
   "cell_type": "code",
   "execution_count": 20,
   "metadata": {},
   "outputs": [],
   "source": [
    "chem_substance_idx = list(np.where(training.node_types == training.node_types_reverse_mapping.index('biolink:ChemicalSubstance'))[0])\n",
    "chem_substance_names = [node_names[i] for i in chem_substance_idx]"
   ]
  },
  {
   "cell_type": "code",
   "execution_count": 21,
   "metadata": {},
   "outputs": [],
   "source": [
    "import re\n",
    "chembl_prefix = 'CHEMBL.COMPOUND'\n",
    "chembl_names = [x for x in node_names if (match := re.compile(chembl_prefix).search(x))]\n",
    "chembl_idx = [index for index, x in enumerate(node_names) if (match := re.compile(chembl_prefix).search(x))]"
   ]
  },
  {
   "cell_type": "markdown",
   "metadata": {},
   "source": [
    "## Loading trained MLP models"
   ]
  },
  {
   "cell_type": "code",
   "execution_count": 22,
   "metadata": {},
   "outputs": [
    {
     "data": {
      "application/vnd.jupyter.widget-view+json": {
       "model_id": "92f05b63f7604ff3ba31ead29f89d3c3",
       "version_major": 2,
       "version_minor": 0
      },
      "text/plain": [
       "HBox(children=(FloatProgress(value=0.0, max=4.0), HTML(value='')))"
      ]
     },
     "metadata": {},
     "output_type": "display_data"
    },
    {
     "name": "stdout",
     "output_type": "stream",
     "text": [
      "\n"
     ]
    }
   ],
   "source": [
    "from tqdm.auto import tqdm\n",
    "model_dir = \"link_prediction_experiment_models\"\n",
    "os.makedirs(model_dir, exist_ok=True)\n",
    "\n",
    "h5_files = [\"SkipGram_weightedL2_finalized_model.h5\", \"SkipGram_weightedL1_finalized_model.h5\", \\\n",
    "        \"SkipGram_hadamard_finalized_model.h5\", \"SkipGram_average_finalized_model.h5\"]\n",
    "base_url = \"https://zenodo.org/record/4031401/files/\"\n",
    "\n",
    "for file in tqdm(h5_files):\n",
    "    with urllib.request.urlopen(base_url + file) as response, \\\n",
    "        open(os.path.join(model_dir, file), 'wb') as out_file:\n",
    "            data = response.read()  # a `bytes` object\n",
    "            out_file.write(data)"
   ]
  },
  {
   "cell_type": "code",
   "execution_count": 23,
   "metadata": {},
   "outputs": [],
   "source": [
    "import tensorflow as tf\n",
    "mlp_model = (\"average\", tf.keras.models.load_model('link_prediction_experiment_models/SkipGram_average_finalized_model.h5'))"
   ]
  },
  {
   "cell_type": "code",
   "execution_count": 24,
   "metadata": {},
   "outputs": [],
   "source": [
    "sars_cov_2_emb = embeddings[sars_cov_2_idx]"
   ]
  },
  {
   "cell_type": "code",
   "execution_count": 25,
   "metadata": {},
   "outputs": [
    {
     "data": {
      "text/plain": [
       "'average'"
      ]
     },
     "execution_count": 25,
     "metadata": {},
     "output_type": "execute_result"
    }
   ],
   "source": [
    "mlp_model[0]"
   ]
  },
  {
   "cell_type": "code",
   "execution_count": 26,
   "metadata": {},
   "outputs": [],
   "source": [
    "from embiggen import GraphTransformer, EdgeTransformer\n",
    "\n",
    "assert(mlp_model[0] in EdgeTransformer.methods)\n",
    "\n",
    "transformer = GraphTransformer(mlp_model[0]) # pass edge embedding method, which is mlp_model[0]\n",
    "transformer.fit(embeddings)\n",
    "train_edges = transformer.transform(training)\n",
    "assert(training.get_edges_number() == len(train_edges))"
   ]
  },
  {
   "cell_type": "code",
   "execution_count": 27,
   "metadata": {},
   "outputs": [
    {
     "ename": "AttributeError",
     "evalue": "'EnsmallenGraph' object has no attribute 'get_edge_id'",
     "output_type": "error",
     "traceback": [
      "\u001b[0;31m---------------------------------------------------------------------------\u001b[0m",
      "\u001b[0;31mAttributeError\u001b[0m                            Traceback (most recent call last)",
      "\u001b[0;32m<ipython-input-27-66792cdc2386>\u001b[0m in \u001b[0;36m<module>\u001b[0;34m\u001b[0m\n\u001b[1;32m      1\u001b[0m \u001b[0;31m# let's try to predict a link that should exist in training graph\u001b[0m\u001b[0;34m\u001b[0m\u001b[0;34m\u001b[0m\u001b[0;34m\u001b[0m\u001b[0m\n\u001b[1;32m      2\u001b[0m \u001b[0;31m# example SARS-CoV-2 -> ChEMBL compound edge (which should be positive)\u001b[0m\u001b[0;34m\u001b[0m\u001b[0;34m\u001b[0m\u001b[0;34m\u001b[0m\u001b[0m\n\u001b[0;32m----> 3\u001b[0;31m \u001b[0mexample_chembl_edge\u001b[0m \u001b[0;34m=\u001b[0m \u001b[0mtrain_edges\u001b[0m\u001b[0;34m[\u001b[0m\u001b[0mtraining\u001b[0m\u001b[0;34m.\u001b[0m\u001b[0mget_edge_id\u001b[0m\u001b[0;34m(\u001b[0m\u001b[0msars_cov_2_idx\u001b[0m\u001b[0;34m,\u001b[0m \u001b[0mchembl_idx\u001b[0m\u001b[0;34m[\u001b[0m\u001b[0;36m0\u001b[0m\u001b[0;34m]\u001b[0m\u001b[0;34m)\u001b[0m\u001b[0;34m]\u001b[0m\u001b[0;34m\u001b[0m\u001b[0;34m\u001b[0m\u001b[0m\n\u001b[0m\u001b[1;32m      4\u001b[0m \u001b[0mexample_chembl_edge\u001b[0m\u001b[0;34m.\u001b[0m\u001b[0mshape\u001b[0m\u001b[0;34m\u001b[0m\u001b[0;34m\u001b[0m\u001b[0m\n\u001b[1;32m      5\u001b[0m \u001b[0mexample_chembl_edge\u001b[0m\u001b[0;34m.\u001b[0m\u001b[0m__class__\u001b[0m\u001b[0;34m\u001b[0m\u001b[0;34m\u001b[0m\u001b[0m\n",
      "\u001b[0;31mAttributeError\u001b[0m: 'EnsmallenGraph' object has no attribute 'get_edge_id'"
     ]
    }
   ],
   "source": [
    "# let's try to predict a link that should exist in training graph\n",
    "# example SARS-CoV-2 -> ChEMBL compound edge (which should be positive)\n",
    "example_chembl_edge = train_edges[training.get_edge_id(sars_cov_2_idx, chembl_idx[0])]\n",
    "example_chembl_edge.shape\n",
    "example_chembl_edge.__class__\n",
    "print(example_chembl_edge.shape, example_chembl_edge.reshape(1, -1).shape)\n",
    "mlp_model[1].predict(example_chembl_edge.reshape(1, -1))"
   ]
  },
  {
   "cell_type": "code",
   "execution_count": null,
   "metadata": {},
   "outputs": [],
   "source": [
    "# previous value array([[0.93010485]], dtype=float32)"
   ]
  },
  {
   "cell_type": "code",
   "execution_count": null,
   "metadata": {},
   "outputs": [],
   "source": [
<<<<<<< HEAD
    "# I think here we need to make a new graph with a drug -> SARS-CoV-2 edge for every member of drug_idx"
=======
    "# need to make a graph I guess with an edge between drug -> SARS-CoV-2 for every drug in drug_idx"
>>>>>>> 0d0f200e
   ]
  }
 ],
 "metadata": {
  "kernelspec": {
   "display_name": "Python 3",
   "language": "python",
   "name": "python3"
  },
  "language_info": {
   "codemirror_mode": {
    "name": "ipython",
    "version": 3
   },
   "file_extension": ".py",
   "mimetype": "text/x-python",
   "name": "python",
   "nbconvert_exporter": "python",
   "pygments_lexer": "ipython3",
   "version": "3.8.3"
  }
 },
 "nbformat": 4,
 "nbformat_minor": 4
}<|MERGE_RESOLUTION|>--- conflicted
+++ resolved
@@ -1,5 +1,5 @@
 {
- "cells": [
+0;95;0c "cells": [
   {
    "cell_type": "markdown",
    "metadata": {},
@@ -498,11 +498,7 @@
    "metadata": {},
    "outputs": [],
    "source": [
-<<<<<<< HEAD
     "# I think here we need to make a new graph with a drug -> SARS-CoV-2 edge for every member of drug_idx"
-=======
-    "# need to make a graph I guess with an edge between drug -> SARS-CoV-2 for every drug in drug_idx"
->>>>>>> 0d0f200e
    ]
   }
  ],
